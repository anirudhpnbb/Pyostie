--- conflicted
+++ resolved
@@ -66,11 +66,7 @@
 
         elif ext == "CSV":
             if isinstance(self.file, str):
-<<<<<<< HEAD
-                csv_output = CSVParser(self.file, self.csv_delimiter)
-=======
                 csv_output = CSVParser(self.file,self.csv_delimiter)
->>>>>>> 74ad57fa
                 output = csv_output.extract_csv()
                 return output
 
